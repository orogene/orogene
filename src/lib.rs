--- conflicted
+++ resolved
@@ -257,22 +257,14 @@
     #[command(subcommand)]
     subcommand: OroCmd,
 
-<<<<<<< HEAD
-=======
     /// Use proxy to delegate the network.
     ///
     /// Proxy is opt-in, it uses for outgoing http/https request.
     /// If enabled, should set proxy-url too.
->>>>>>> 87facfe4
     #[arg(
         help_heading = "Global Options",
         global = true,
         long,
-<<<<<<< HEAD
-        default_value_t = 2
-    )]
-    pub fetch_retries: u32,
-=======
         default_value_t = false
     )]
     proxy: bool,
@@ -296,7 +288,15 @@
         default_value = None
     )]
     no_proxy_domain: Option<String>,
->>>>>>> 87facfe4
+
+    /// Package will retry when network failed.
+    #[arg(
+        help_heading = "Global Options",
+        global = true,
+        long,
+        default_value_t = 2
+    )]
+    fetch_retries: u32,
 }
 
 impl Orogene {
