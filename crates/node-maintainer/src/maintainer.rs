--- conflicted
+++ resolved
@@ -188,7 +188,6 @@
     }
 
     pub async fn extract_to(&self, path: impl AsRef<Path>) -> Result<(), NodeMaintainerError> {
-<<<<<<< HEAD
         let pb_style = ProgressStyle::default_bar()
             .template("{bar:40} [{pos}/{len}] {wide_msg}")
             .unwrap();
@@ -199,10 +198,7 @@
             pb: &ProgressBar,
             path: &Path,
         ) -> Result<(), NodeMaintainerError> {
-=======
-        async fn inner(me: &NodeMaintainer, path: &Path) -> Result<(), NodeMaintainerError> {
             let start = std::time::Instant::now();
->>>>>>> 26b10d90
             let stream = futures::stream::iter(me.graph.inner.node_indices());
             let concurrent_count = Arc::new(AtomicUsize::new(0));
             let total = me.graph.inner.node_count();
@@ -274,14 +270,11 @@
         &mut self,
         lockfile: Option<Lockfile>,
     ) -> Result<(), NodeMaintainerError> {
-<<<<<<< HEAD
+        let start = std::time::Instant::now();
         let pb_style = ProgressStyle::default_bar()
             .template("{bar:40} [{pos}/{len}] {wide_msg}")
             .unwrap();
         let pb = ProgressBar::new(0).with_style(pb_style);
-=======
-        let start = std::time::Instant::now();
->>>>>>> 26b10d90
 
         let (package_sink, package_stream) = futures::channel::mpsc::unbounded();
         let mut q = VecDeque::new();
@@ -447,16 +440,13 @@
                 })
             }
         }
-<<<<<<< HEAD
         pb.finish_with_message("Resolved!");
-=======
 
         tracing::info!(
             "Resolved graph of {} nodes in {}ms",
             self.graph.inner.node_count(),
             start.elapsed().as_millis()
         );
->>>>>>> 26b10d90
         Ok(())
     }
 
@@ -472,7 +462,6 @@
                 .resolved()
                 .satisfies(&requested)?
             {
-<<<<<<< HEAD
                 pb.inc(1);
                 pb.set_message(format!(
                     "{}@{}",
@@ -483,10 +472,7 @@
                         .npm_version()
                         .unwrap()
                 ));
-                graph.inner.add_edge(
-=======
                 let edge_idx = graph.inner.add_edge(
->>>>>>> 26b10d90
                     dep.node_idx,
                     satisfier_idx,
                     Edge::new(requested, dep.dep_type.clone()),
