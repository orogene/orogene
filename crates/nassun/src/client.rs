use std::collections::HashMap;
use std::path::{Path, PathBuf};

use async_std::sync::Arc;
use oro_client::OroClient;
use oro_common::{CorgiManifest, CorgiPackument, CorgiVersionMetadata, Packument, VersionMetadata};
use url::Url;

pub use oro_package_spec::{PackageSpec, VersionSpec};

use crate::entries::Entries;
use crate::error::Result;
#[cfg(not(target_arch = "wasm32"))]
use crate::fetch::DirFetcher;
#[cfg(not(target_arch = "wasm32"))]
use crate::fetch::GitFetcher;
use crate::fetch::{DummyFetcher, NpmFetcher, PackageFetcher};
use crate::package::Package;
use crate::resolver::{PackageResolution, PackageResolver};
use crate::tarball::Tarball;

/// Build a new Nassun instance with specified options.
#[derive(Clone, Debug, PartialEq, Eq, Default)]
pub struct NassunOpts {
    #[cfg(not(target_arch = "wasm32"))]
    cache: Option<PathBuf>,
    base_dir: Option<PathBuf>,
    default_tag: Option<String>,
    registries: HashMap<Option<String>, Url>,
    memoize_metadata: bool,
<<<<<<< HEAD
    fetch_retries: u32,
=======
    #[cfg(not(target_arch = "wasm32"))]
    proxy: bool,
    #[cfg(not(target_arch = "wasm32"))]
    proxy_url: Option<String>,
    #[cfg(not(target_arch = "wasm32"))]
    no_proxy_domain: Option<String>,
>>>>>>> 87facfe4
}

impl NassunOpts {
    pub fn new() -> Self {
        Default::default()
    }

    /// Cache directory to use for requests.
    #[cfg(not(target_arch = "wasm32"))]
    pub fn cache(mut self, cache: impl AsRef<Path>) -> Self {
        self.cache = Some(PathBuf::from(cache.as_ref()));
        self
    }

    pub fn registry(mut self, registry: Url) -> Self {
        self.registries.insert(None, registry);
        self
    }

    /// Adds a registry to use for a specific scope.
    pub fn scope_registry(mut self, scope: impl AsRef<str>, registry: Url) -> Self {
        let scope = scope.as_ref();
        self.registries.insert(
            Some(scope.strip_prefix('@').unwrap_or(scope).to_string()),
            registry,
        );
        self
    }

    /// Base directory to use for resolving relative paths. Defaults to `"."`.
    pub fn base_dir(mut self, base_dir: impl AsRef<Path>) -> Self {
        self.base_dir = Some(PathBuf::from(base_dir.as_ref()));
        self
    }

    /// Default tag to use when resolving package versions. Defaults to `latest`.
    pub fn default_tag(mut self, default_tag: impl AsRef<str>) -> Self {
        self.default_tag = Some(default_tag.as_ref().into());
        self
    }

    /// Whether to memoize package metadata. This will keep any processed
    /// packuments in memory for the lifetime of this `Nassun` instance.
    /// Setting this to `true` may increase performance when fetching many
    /// packages, at the cost of significant additional memory usage.
    pub fn memoize_metadata(mut self, memoize: bool) -> Self {
        self.memoize_metadata = memoize;
        self
    }

    pub fn fetch_retries(mut self, fetch_retries: u32) -> Self {
        self.fetch_retries = fetch_retries;
        self
    }

    /// Build a new Nassun instance from this options object.
    pub fn build(self) -> Nassun {
        let registry = self
            .registries
            .get(&None)
            .cloned()
            .unwrap_or_else(|| "https://registry.npmjs.org/".parse().unwrap());
        #[cfg(target_arch = "wasm32")]
        let client_builder = OroClient::builder().registry(registry);
        #[cfg(not(target_arch = "wasm32"))]
        let mut client_builder = OroClient::builder()
            .registry(registry)
<<<<<<< HEAD
            .fetch_retries(self.fetch_retries);
=======
            .set_proxy(self.proxy);
>>>>>>> 87facfe4
        #[cfg(not(target_arch = "wasm32"))]
        let cache = if let Some(cache) = self.cache {
            client_builder = client_builder.cache(cache.clone());
            Arc::new(Some(cache))
        } else {
            Arc::new(None)
        };
        #[cfg(not(target_arch = "wasm32"))]
        if let Some(url) = self.proxy_url {
            client_builder = client_builder.set_proxy_url(url).unwrap();
        }
        #[cfg(not(target_arch = "wasm32"))]
        if let Some(url) = self.no_proxy_domain {
            client_builder = client_builder.set_no_proxy(url);
        }
        let client: OroClient = client_builder.build();
        Nassun {
            #[cfg(not(target_arch = "wasm32"))]
            cache,
            #[cfg(target_arch = "wasm32")]
            cache: Arc::new(None),
            resolver: PackageResolver {
                #[cfg(target_arch = "wasm32")]
                base_dir: PathBuf::from("."),
                #[cfg(not(target_arch = "wasm32"))]
                base_dir: self
                    .base_dir
                    .unwrap_or_else(|| std::env::current_dir().expect("failed to get cwd.")),
                default_tag: self.default_tag.unwrap_or_else(|| "latest".into()),
            },
            npm_fetcher: Arc::new(NpmFetcher::new(
                #[allow(clippy::redundant_clone)]
                client.clone(),
                self.registries,
                self.memoize_metadata,
            )),
            #[cfg(not(target_arch = "wasm32"))]
            dir_fetcher: Arc::new(DirFetcher::new()),
            #[cfg(not(target_arch = "wasm32"))]
            git_fetcher: Arc::new(GitFetcher::new(client)),
        }
    }
}

/// Toplevel client for making package requests.
#[derive(Clone)]
pub struct Nassun {
    cache: Arc<Option<PathBuf>>,
    resolver: PackageResolver,
    npm_fetcher: Arc<dyn PackageFetcher>,
    #[cfg(not(target_arch = "wasm32"))]
    dir_fetcher: Arc<dyn PackageFetcher>,
    #[cfg(not(target_arch = "wasm32"))]
    git_fetcher: Arc<dyn PackageFetcher>,
}

impl Default for Nassun {
    fn default() -> Self {
        NassunOpts::new().build()
    }
}

impl Nassun {
    /// Creates a new `Nassun` instance with default settings. To configure
    /// `Nassun`, use [`NassunOpts`].
    pub fn new() -> Self {
        Default::default()
    }

    /// Resolves a [`Packument`] for the given package `spec`.
    ///
    /// This uses default [`Nassun`] settings and does not cache the result.
    /// To configure `Nassun`, and/or enable more efficient caching/reuse,
    /// look at [`Package::packument` instead].
    pub async fn packument(spec: impl AsRef<str>) -> Result<Arc<Packument>> {
        Self::new().resolve(spec.as_ref()).await?.packument().await
    }

    /// Resolves a partial (corgi) version of the [`Packument`] for the given
    /// package `spec`.
    ///
    /// This uses default [`Nassun`] settings and does not cache the result.
    /// To configure `Nassun`, and/or enable more efficient caching/reuse,
    /// look at [`Package::packument` instead].
    pub async fn corgi_packument(spec: impl AsRef<str>) -> Result<Arc<CorgiPackument>> {
        Self::new()
            .resolve(spec.as_ref())
            .await?
            .corgi_packument()
            .await
    }

    /// Resolves a [`VersionMetadata`] from the given package `spec`, using
    /// the default resolution algorithm.
    ///
    /// This uses default [`Nassun`] settings and does not cache the result.
    /// To configure `Nassun`, and/or enable more efficient caching/reuse,
    /// look at [`Package::metadata` instead].
    pub async fn metadata(spec: impl AsRef<str>) -> Result<VersionMetadata> {
        Self::new().resolve(spec.as_ref()).await?.metadata().await
    }

    /// Resolves a partial (corgi) version of the [`VersionMetadata`] from the
    /// given package `spec`, using the default resolution algorithm.
    ///
    /// This uses default [`Nassun`] settings and does not cache the result.
    /// To configure `Nassun`, and/or enable more efficient caching/reuse,
    /// look at [`Package::metadata` instead].
    pub async fn corgi_metadata(spec: impl AsRef<str>) -> Result<CorgiVersionMetadata> {
        Self::new()
            .resolve(spec.as_ref())
            .await?
            .corgi_metadata()
            .await
    }

    /// Resolves a [`Tarball`] from the given package `spec`, using the
    /// default resolution algorithm. This tarball will have its data checked
    /// if the package metadata fetched includes integrity information.
    ///
    /// This uses default [`Nassun`] settings and does not cache the result.
    /// To configure `Nassun`, and/or enable more efficient caching/reuse,
    /// look at [`Package::tarball`] instead.
    pub async fn tarball(spec: impl AsRef<str>) -> Result<Tarball> {
        Self::new().resolve(spec.as_ref()).await?.tarball().await
    }

    /// Resolves [`Entries`] from the given package `spec`, using the
    /// default resolution algorithm. The source tarball will have its data
    /// checked if the package metadata fetched includes integrity
    /// information.
    ///
    /// This uses default [`Nassun`] settings and does not cache the result.
    /// To configure `Nassun`, and/or enable more efficient caching/reuse,
    /// look at [`Package::entries`] instead.
    pub async fn entries(spec: impl AsRef<str>) -> Result<Entries> {
        Self::new().resolve(spec.as_ref()).await?.entries().await
    }

    /// Resolve a string spec (e.g. `foo@^1.2.3`, `github:foo/bar`, etc), to a
    /// [`Package`] that can be used for further operations.
    pub async fn resolve(&self, spec: impl AsRef<str>) -> Result<Package> {
        let spec = spec.as_ref().parse()?;
        self.resolve_spec(spec).await
    }

    /// Resolve a spec (e.g. `foo@^1.2.3`, `github:foo/bar`, etc), to a
    /// [`Package`] that can be used for further operations.
    pub async fn resolve_spec(&self, spec: PackageSpec) -> Result<Package> {
        let fetcher = self.pick_fetcher(&spec);
        let name = fetcher.name(&spec, &self.resolver.base_dir).await?;
        self.resolver
            .resolve(name, spec, fetcher, self.cache.clone())
            .await
    }

    /// Resolves a package directly from a previously-calculated
    /// [`PackageResolution`]. This is meant to be a lower-level call that
    /// expects the caller to have already done any necessary parsing work on
    /// its arguments.
    pub fn resolve_from(
        &self,
        name: String,
        from: PackageSpec,
        resolved: PackageResolution,
    ) -> Package {
        let fetcher = self.pick_fetcher(&from);
        self.resolver
            .resolve_from(name, from, resolved, fetcher, self.cache.clone())
    }

    /// Creates a "resolved" package from a plain [`oro_common::Manifest`].
    /// This is useful for, say, creating dummy packages for top-level
    /// projects.
    pub fn dummy_from_manifest(manifest: CorgiManifest) -> Package {
        Package {
            cache: Arc::new(None),
            from: PackageSpec::Dir {
                path: PathBuf::from("."),
            },
            name: manifest.name.clone().unwrap_or_else(|| "dummy".to_string()),
            resolved: PackageResolution::Dir {
                name: manifest.name.clone().unwrap_or_else(|| "dummy".to_string()),
                path: PathBuf::from("."),
            },
            base_dir: PathBuf::from("."),
            fetcher: Arc::new(DummyFetcher(manifest)),
        }
    }

    fn pick_fetcher(&self, arg: &PackageSpec) -> Arc<dyn PackageFetcher> {
        use PackageSpec::*;
        match *arg {
            Alias { ref spec, .. } => self.pick_fetcher(spec),
            Npm { .. } => self.npm_fetcher.clone(),
            #[cfg(not(target_arch = "wasm32"))]
            Dir { .. } => self.dir_fetcher.clone(),
            #[cfg(target_arch = "wasm32")]
            Dir { .. } => panic!(
                "Directory dependencies are not enabled. (While trying to process {})",
                arg
            ),
            #[cfg(not(target_arch = "wasm32"))]
            Git(..) => self.git_fetcher.clone(),
            #[cfg(target_arch = "wasm32")]
            Git(..) => panic!(
                "Git dependencies are not enabled. (While trying to process {})",
                arg
            ),
        }
    }
}<|MERGE_RESOLUTION|>--- conflicted
+++ resolved
@@ -28,16 +28,14 @@
     default_tag: Option<String>,
     registries: HashMap<Option<String>, Url>,
     memoize_metadata: bool,
-<<<<<<< HEAD
+    #[cfg(not(target_arch = "wasm32"))]
+    proxy: bool,
+    #[cfg(not(target_arch = "wasm32"))]
+    proxy_url: Option<String>,
+    #[cfg(not(target_arch = "wasm32"))]
+    no_proxy_domain: Option<String>,
+    #[cfg(not(target_arch = "wasm32"))]
     fetch_retries: u32,
-=======
-    #[cfg(not(target_arch = "wasm32"))]
-    proxy: bool,
-    #[cfg(not(target_arch = "wasm32"))]
-    proxy_url: Option<String>,
-    #[cfg(not(target_arch = "wasm32"))]
-    no_proxy_domain: Option<String>,
->>>>>>> 87facfe4
 }
 
 impl NassunOpts {
@@ -88,6 +86,7 @@
         self
     }
 
+    #[cfg(not(target_arch = "wasm32"))]
     pub fn fetch_retries(mut self, fetch_retries: u32) -> Self {
         self.fetch_retries = fetch_retries;
         self
@@ -105,11 +104,8 @@
         #[cfg(not(target_arch = "wasm32"))]
         let mut client_builder = OroClient::builder()
             .registry(registry)
-<<<<<<< HEAD
-            .fetch_retries(self.fetch_retries);
-=======
+            .fetch_retries(self.fetch_retries)
             .set_proxy(self.proxy);
->>>>>>> 87facfe4
         #[cfg(not(target_arch = "wasm32"))]
         let cache = if let Some(cache) = self.cache {
             client_builder = client_builder.cache(cache.clone());
