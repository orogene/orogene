--- conflicted
+++ resolved
@@ -55,11 +55,8 @@
 directories = "4.0.1"
 flate2 = "1.0.25"
 futures = "0.3.26"
-<<<<<<< HEAD
 indicatif = "0.17.3"
-=======
 humansize = "1.1.0"
->>>>>>> 55c800d8
 js-sys = "0.3.61"
 kdl = "5.0.0-alpha.0"
 maplit = "1.0.2"
