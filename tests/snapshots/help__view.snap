---
source: tests/help.rs
assertion_line: 32
expression: "sub_md(\"view\")"
---
stderr:

stdout:
# oro view

Get information about a package

### Usage:

```
oro view [OPTIONS] <PKG>
```

[aliases: v, info]

### Arguments

#### `<PKG>`

Package spec to look up

### Options

#### `--default-tag <DEFAULT_TAG>`

Default dist-tag to use when resolving package versions

\[default: latest]

#### `-h, --help`

Print help (see a summary with '-h')

#### `-V, --version`

Print version

### Global Options

#### `--root <ROOT>`

Path to the project to operate on.

By default, Orogene will look up from the current working directory until it finds a directory with a `package.json` file or a `node_modules/` directory.

\[default: .]

#### `--registry <REGISTRY>`

Registry used for unscoped packages

\[default: https://registry.npmjs.org]

#### `--scoped-registry <SCOPED_REGISTRIES>`

Registry to use for a specific `@scope`, using `--scoped-registry @scope=https://foo.com` format.

Can be provided multiple times to specify multiple scoped registries.

#### `--credentials <CREDENTIALS>`

Credentials to apply to registries when they're accessed. You can provide credentials for multiple registries at a time, and different credential fields for a registry.

The syntax is `--credentials my.registry.com:username=foo --credentials my.registry.com:password=sekrit`.

#### `--cache <CACHE>`

Location of disk cache.

Default location varies by platform.

#### `--config <CONFIG>`

File to read configuration values from.

When specified, global configuration loading is disabled and configuration values will only be read from this location.

#### `--loglevel <LOGLEVEL>`

Log output level/directive.

Supports plain loglevels (off, error, warn, info, debug, trace) as well as more advanced directives in the format `target[span{field=value}]=level`.

\[default: info]

#### `-q, --quiet`

Disable all output

#### `--json`

Format output as JSON

#### `--no-progress`

Disable the progress bars

#### `--no-emoji`

Disable printing emoji.

By default, this will show emoji when outputting to a TTY that supports unicode.

#### `--no-first-time`

Skip first-time setup

#### `--no-telemetry`

Disable telemetry.

Telemetry for Orogene is opt-in, anonymous, and is used to help the team improve the product. It is usually configured on first run, but you can use this flag to force-disable it either in an individual CLI call, or in a project-local oro.kdl.

#### `--sentry-dsn <SENTRY_DSN>`

Sentry DSN (access token) where telemetry will be sent (if enabled)

<<<<<<< HEAD
#### `--fetch-retries <FETCH_RETRIES>`

\[default: 2]
=======
#### `--proxy`

Use proxy to delegate the network.

Proxy is opt-in, it uses for outgoing http/https request. If enabled, should set proxy-url too.

#### `--proxy-url <PROXY_URL>`

A proxy to use for outgoing http requests

#### `--no-proxy-domain <NO_PROXY_DOMAIN>`

Use commas to separate multiple entries, e.g. `.host1.com,.host2.com`.

Can also be configured through the `NO_PROXY` environment variable, like `NO_PROXY=.host1.com`.
>>>>>>> 87facfe4

<|MERGE_RESOLUTION|>--- conflicted
+++ resolved
@@ -120,11 +120,6 @@
 
 Sentry DSN (access token) where telemetry will be sent (if enabled)
 
-<<<<<<< HEAD
-#### `--fetch-retries <FETCH_RETRIES>`
-
-\[default: 2]
-=======
 #### `--proxy`
 
 Use proxy to delegate the network.
@@ -140,5 +135,10 @@
 Use commas to separate multiple entries, e.g. `.host1.com,.host2.com`.
 
 Can also be configured through the `NO_PROXY` environment variable, like `NO_PROXY=.host1.com`.
->>>>>>> 87facfe4
 
+#### `--fetch-retries <FETCH_RETRIES>`
+
+Package will retry when network failed
+
+\[default: 2]
+
